--- conflicted
+++ resolved
@@ -64,14 +64,10 @@
   target_velocity_ = msg.points[closest_point_index_].longitudinal_velocity_mps;
 };
 
-<<<<<<< HEAD
-
 // 機能説明 : パラメータファイルからパラメータを読み込む
-double SampleNode::load_parameters(const std::string & param_file, const std::string & param_tag)
-=======
 // Retrieves the value of the specified parameter from the YAML file
 double TrajectoryFollowerNode::load_parameters(const std::string & param_file, const std::string & param_tag)
->>>>>>> 561b0992
+
 {
   std::ifstream file(param_file);
   if (!file.is_open()) {
@@ -128,21 +124,16 @@
   return kp_ * velocity_error;
 }
 
-<<<<<<< HEAD
+
 // 機能説明 : 与えられた軌道に対して、最も近い点から見た前方の点を探し、その点を目標点として、目標点に向かうような制御を行う
-double SampleNode::lateral_controller()
-{
-  double min_distance = std::numeric_limits<double>::max(); //最小距離を初期化
-  size_t lookahead_point_index = closest_point_index_; //目標点のインデックスを初期化
-  min_distance = std::numeric_limits<double>::max(); //最小距離を初期化
-=======
+
 double TrajectoryFollowerNode::lateral_controller()
 {
   double min_distance = std::numeric_limits<double>::max();
   size_t lookahead_point_index = closest_point_index_;
   min_distance = std::numeric_limits<double>::max();
 
->>>>>>> 561b0992
+
   // Find the lookahead point
   // 最も近い点から見て、前方にある点を探す
   for (size_t i = closest_point_index_; i < trajectory_.points.size(); ++i) {
@@ -167,12 +158,9 @@
   return steering_angle;
 }
 
-<<<<<<< HEAD
-//クォータニオンをオイラー角に
-double SampleNode::calculate_yaw_from_quaternion(const geometry_msgs::msg::Quaternion & q)
-=======
+
 double TrajectoryFollowerNode::calculate_yaw_from_quaternion(const geometry_msgs::msg::Quaternion & q)
->>>>>>> 561b0992
+
 {
   double siny_cosp = 2 * (q.w * q.z + q.x * q.y);
   double cosy_cosp = 1 - 2 * (q.y * q.y + q.z * q.z);
