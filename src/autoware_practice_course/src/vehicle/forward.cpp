--- conflicted
+++ resolved
@@ -33,13 +33,9 @@
 
   AckermannControlCommand command;
   command.stamp = stamp;
-<<<<<<< HEAD
-  command.longitudinal.speed = 0.0;
-  command.longitudinal.acceleration = 1;
-=======
+
   command.longitudinal.speed = 3.0;
   command.longitudinal.acceleration = 1.0;
->>>>>>> 561b0992
   command.lateral.steering_tire_angle = 0.0;
   pub_command_->publish(command);
 }
